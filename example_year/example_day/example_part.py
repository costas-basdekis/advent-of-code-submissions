--- conflicted
+++ resolved
@@ -3,11 +3,7 @@
 
 
 class Challenge(utils.BaseChallenge):
-<<<<<<< HEAD
-    def solve(self, _input):
-=======
     def solve(self, _input, debug=False):
->>>>>>> f2b9cbc2
         """
         >>> Challenge().default_solve()
         42
