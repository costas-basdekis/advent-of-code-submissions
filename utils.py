<<<<<<< HEAD
import doctest
import os
import sys
=======
import copy
import doctest
import importlib
import math
import os
import re
import sys
import timeit
from collections import namedtuple
from contextlib import contextmanager
>>>>>>> f2b9cbc2
from pathlib import Path
from typing import Tuple, List

import bs4
import click
import requests

try:
    import settings
except ImportError:
    import example_settings as settings


def get_current_directory(file_path):
    return Path(os.path.dirname(os.path.realpath(file_path)))


def get_input(module_file):
    return get_current_directory(module_file)\
        .joinpath("part_a_input.txt")\
        .read_text()


<<<<<<< HEAD
=======
def custom_testmod_with_filter(
        m=None, name=None, globs=None, verbose=None, report=True, optionflags=0,
        extraglobs=None, raise_on_error=False, exclude_empty=False,
        finder=None, filters_text=""):
    if finder is None:
        finder = FilteringDocTestFinder
    return custom_testmod_with_finder(
        m, name, globs, verbose, report, optionflags, extraglobs,
        raise_on_error, exclude_empty,
        finder=finder(
            exclude_empty=exclude_empty, filters_text=filters_text))


def custom_testmod_with_finder(
        m=None, name=None, globs=None, verbose=None, report=True, optionflags=0,
        extraglobs=None, raise_on_error=False, exclude_empty=False,
        finder=None):
    # If no module was given, then use __main__.
    if m is None:
        # DWA - m will still be None if this wasn't invoked from the command
        # line, in which case the following TypeError is about as good an error
        # as we should expect
        m = sys.modules.get('__main__')

    # Check that we were actually given a module.
    import inspect
    if not inspect.ismodule(m):
        raise TypeError("testmod: module required; %r" % (m,))

    # If no name was given, then use the module's name.
    if name is None:
        name = m.__name__

    # Find, parse, and run all tests in the given module.
    if finder is None:
        finder = doctest.DocTestFinder(exclude_empty=exclude_empty)

    if raise_on_error:
        runner = doctest.DebugRunner(verbose=verbose, optionflags=optionflags)
    else:
        runner = doctest.DocTestRunner(verbose=verbose, optionflags=optionflags)

    for test in finder.find(m, name, globs=globs, extraglobs=extraglobs):
        runner.run(test)

    if report:
        runner.summarize()

    if doctest.master is None:
        doctest.master = runner
    else:
        doctest.master.merge(runner)

    return doctest.TestResults(runner.failures, runner.tries)


# If testmod has changed so that it can accept `finder`, use the original
# testmod. Otherwise, use the custom one
if 'filters_text' in doctest.testmod.__code__.co_varnames[
        :doctest.testmod.__code__.co_argcount]:
    testmod_with_filter = doctest.testmod
else:
    testmod_with_filter = custom_testmod_with_filter


class InvalidTestFilterException(Exception):
    pass


InvalidTestFilterException.__module__ = 'utils'


class FilteringDocTestFinder(doctest.DocTestFinder):
    def __init__(self, verbose=False, parser=doctest.DocTestParser(),
                 recurse=True, exclude_empty=True, filters_text=""):
        super().__init__(verbose=verbose, parser=parser, recurse=recurse,
                         exclude_empty=exclude_empty)
        self.filters = DocTestFilterParser().parse_filters(filters_text)

    def find(self, obj, name=None, module=None, globs=None, extraglobs=None):
        tests = super().find(obj, name, module, globs, extraglobs)

        if self.filters:
            tests = list(filter(None, map(self.filter_test, tests)))

        return tests

    def filter_test(self, test: doctest.DocTest):
        matching_filters = [
            _filter
            for _filter in self.filters
            if _filter.matches_test(test)
        ]
        if not matching_filters:
            return None
        examples = [
            example
            for index, example in enumerate(test.examples)
            if any(
                _filter.matches_example(test, example, index)
                for _filter in matching_filters
            )
        ]
        if not examples:
            return None

        if examples != test.examples:
            test = copy.copy(test)
            test.examples = examples

        return test


class DocTestFilter:
    def __init__(self, name_regex, number_ranges):
        self.name_regex = name_regex
        self.number_ranges = number_ranges

    def matches_test(self, test):
        return self.name_regex.match(test.name)

    def matches_example(self, test, example, index):
        return self.matches_example_by_example_index(test, example, index)

    def matches_example_by_example_index(self, test, example, index):
        return any(
            index
            in number_range
            for number_range in self.number_ranges
        )

    def matches_example_by_line_number(self, test, example, index):
        if any(line_number is None for line_number in self.number_ranges):
            return True
        if test.lineno is None or example.lineno is None:
            return True
        lineno = test.lineno + example.lineno + 1
        return any(
            lineno
            in number_range
            for number_range in self.number_ranges
        )


class DocTestFilterParser:
    def parse_filters(self, filters_text):
        return [
            self.parse_filter(filter_text)
            for filter_text in self.split_filter_texts(filters_text)
        ]

    def split_filter_texts(self, filters_text):
        """
        >>> DocTestFilterParser().split_filter_texts("")
        []
        >>> DocTestFilterParser().split_filter_texts(" " * 20)
        []
        >>> DocTestFilterParser().split_filter_texts("     abc def      ghi   ")
        ['abc', 'def', 'ghi']
        """
        filters_text = filters_text.strip()
        if not filters_text:
            return []
        return re.split(r"\s+", filters_text)

    def parse_filter(self, filter_text):
        test_name_text, line_numbers_text = self.get_filter_parts(filter_text)
        return DocTestFilter(
            self.parse_test_name(test_name_text),
            self.parse_number_ranges(line_numbers_text),
        )

    def get_filter_parts(self, filter_text):
        """
        >>> DocTestFilterParser().get_filter_parts("method")
        ('method', '')
        >>> DocTestFilterParser().get_filter_parts("method:512,3,-7")
        ('method', '512,3,-7')
        >>> DocTestFilterParser().get_filter_parts(":512,3,-7")
        ('', '512,3,-7')
        >>> DocTestFilterParser().get_filter_parts(":")
        ('', '')
        >>> DocTestFilterParser().get_filter_parts("method:512,3,-7:")
        Traceback (most recent call last):
        ...
        utils.InvalidTestFilterException: ...
        """
        filter_text = filter_text.strip()
        parts = filter_text.split(':')
        if len(parts) > 2:
            raise InvalidTestFilterException(
                f"A filter should have at most two parts, name and ranges, "
                f"not {len(parts)}: '{filter_text}'")

        if len(parts) == 1:
            test_name_text, = parts
            numbers_text = ''
        else:
            test_name_text, numbers_text = parts

        return test_name_text, numbers_text

    def parse_test_name(self, test_name_text):
        """
        >>> def test(pattern):
        ...     regex = DocTestFilterParser().parse_test_name(pattern)
        ...     return [
        ...         name
        ...         for name in [
        ...             f'{part}.{_type}.{prefix}{method}{suffix}'
        ...             for part in ['part_a', 'part_b']
        ...             for _type in ['TypeA', 'TypeB']
        ...             for method in ['method', 'function']
        ...             for suffix in ['', '_plus']
        ...             for prefix in ['', 'plus_']
        ...         ]
        ...         if regex.match(name)
        ...     ]
        >>> test("method")
        ['part_a.TypeA.method', 'part_a.TypeA.plus_method',
            'part_a.TypeB.method', 'part_a.TypeB.plus_method',
            'part_b.TypeA.method', 'part_b.TypeA.plus_method',
            'part_b.TypeB.method', 'part_b.TypeB.plus_method']
        >>> test("method*")
        ['part_a.TypeA.method', 'part_a.TypeA.plus_method',
            'part_a.TypeA.method_plus', 'part_a.TypeA.plus_method_plus',
            'part_a.TypeB.method', 'part_a.TypeB.plus_method',
            'part_a.TypeB.method_plus', 'part_a.TypeB.plus_method_plus',
            'part_b.TypeA.method', 'part_b.TypeA.plus_method',
            'part_b.TypeA.method_plus', 'part_b.TypeA.plus_method_plus',
            'part_b.TypeB.method', 'part_b.TypeB.plus_method',
            'part_b.TypeB.method_plus', 'part_b.TypeB.plus_method_plus']
        >>> test("part_a.*method")
        ['part_a.TypeA.method', 'part_a.TypeA.plus_method',
            'part_a.TypeB.method', 'part_a.TypeB.plus_method']
        >>> test("part_a.*method*")
        ['part_a.TypeA.method', 'part_a.TypeA.plus_method',
            'part_a.TypeA.method_plus', 'part_a.TypeA.plus_method_plus',
            'part_a.TypeB.method', 'part_a.TypeB.plus_method',
            'part_a.TypeB.method_plus', 'part_a.TypeB.plus_method_plus']
        >>> test("")
        Traceback (most recent call last):
        ...
        utils.InvalidTestFilterException: ...
        """
        test_name_text = test_name_text.strip()
        if not test_name_text.replace("*", ""):
            raise InvalidTestFilterException(
                f"You need to specify at least some part of the test name")
        parts = re.split(r'\*+', '*' + test_name_text)
        escaped_parts = map(re.escape, parts)
        return re.compile(f"{'.*'.join(escaped_parts)}$")

    def parse_number_ranges(self, number_ranges_text):
        """
        >>> def test(pattern):
        ...     result = DocTestFilterParser().parse_number_ranges(pattern)
        ...     return sorted(set(sum(map(list, result), [])))[:1010]
        >>> test("")
        [0, 1, 2, ..., 1000, 1001, ...]
        >>> test("-")
        [0, 1, 2, ..., 1000, 1001, ...]
        >>> test("512")
        [512]
        >>> test("-512")
        [0, 1, 2, ..., 510, 511, 512]
        >>> test("512-")
        [512, 513, 514, ..., 1000, 1001, ...]
        >>> test("256-512")
        [256, 257, 258, ..., 510, 511, 512]
        >>> test("512-256")
        []
        >>> test("256-512-768")
        Traceback (most recent call last):
        ...
        utils.InvalidTestFilterException: ...
        >>> test("0xf")
        Traceback (most recent call last):
        ...
        utils.InvalidTestFilterException: ...
        >>> test("5-abc")
        Traceback (most recent call last):
        ...
        utils.InvalidTestFilterException: ...
        >>> test("1,5,7")
        [1, 5, 7]
        >>> test("1,10-20,7")
        [1, 7, 10, 11, 12, ..., 18, 19, 20]
        >>> test("1,20-10,7")
        [1, 7]
        >>> test("1,20-10,7,10,11")
        [1, 7, 10, 11]
        >>> test("1,10-20,-5")
        [0, 1, 2, 3, 4, 5, 10, 11, 12, ..., 18, 19, 20]
        >>> test("600-,10-20,-5")
        [0, 1, 2, 3, 4, 5, 10, 11, 12, ..., 18, 19, 20, 600, 601, 602,
            ..., 1000, 1001, ...]
        >>> test("600-,10-20,,-5")
        [0, 1, 2, ..., 1000, 1001, ...]
        >>> test("600-,10-20-40,,-5")
        Traceback (most recent call last):
        ...
        utils.InvalidTestFilterException: ...
        >>> test("600-,10-0xf,,-5")
        Traceback (most recent call last):
        ...
        utils.InvalidTestFilterException: ...
        >>> test("600-,10-abc,,-5")
        Traceback (most recent call last):
        ...
        utils.InvalidTestFilterException: ...
        """
        return [
            self.parse_number_range(number_range_text)
            for number_range_text in number_ranges_text.split(',')
        ]

    def parse_number_range(self, number_range_text):
        """
        >>> def test(pattern):
        ...     result = DocTestFilterParser().parse_number_range(pattern)
        ...     return sorted(result)[:1010]
        >>> test("")
        [0, 1, 2, ..., 1000, 1001, ...]
        >>> test("-")
        [0, 1, 2, ..., 1000, 1001, ...]
        >>> test("512")
        [512]
        >>> test("-512")
        [0, 1, 2, ..., 510, 511, 512]
        >>> test("512-")
        [512, 513, 514, ..., 1000, 1001, ...]
        >>> test("256-512")
        [256, 257, 258, ..., 510, 511, 512]
        >>> test("512-256")
        []
        >>> test("256-512-768")
        Traceback (most recent call last):
        ...
        utils.InvalidTestFilterException: ...
        >>> test("0xf")
        Traceback (most recent call last):
        ...
        utils.InvalidTestFilterException: ...
        >>> test("5-abc")
        Traceback (most recent call last):
        ...
        utils.InvalidTestFilterException: ...
        """
        number_range_text = number_range_text.strip()
        parts = number_range_text.split('-')
        if len(parts) > 2:
            raise InvalidTestFilterException(
                f"Number ranges must be either a single number "
                f"(eg '512'), or a range either without start (eg '-512'), "
                f"without end (eg '512-') or with just start and end "
                f"(eg '256-512), not with more parts: "
                f"'{number_range_text}'")

        if len(parts) == 1:
            number_text, = parts
            if not number_text:
                start = 0
                end = 10000
            else:
                start = end = self.parse_number(number_text)
        else:
            start_number_text, end_number_text = parts
            if not start_number_text and not end_number_text:
                start = 0
                end = 10000
            elif not start_number_text:
                start = 0
                end = self.parse_number(end_number_text)
            elif not end_number_text:
                start = self.parse_number(start_number_text)
                end = 10000
            else:
                start = self.parse_number(start_number_text)
                end = self.parse_number(end_number_text)

        return range(start, end + 1)

    def parse_number(self, number_text):
        """
        >>> DocTestFilterParser().parse_number("0")
        0
        >>> DocTestFilterParser().parse_number("512")
        512
        >>> DocTestFilterParser().parse_number("-4")
        Traceback (most recent call last):
        ...
        utils.InvalidTestFilterException: ...
        >>> DocTestFilterParser().parse_number("0xf")
        Traceback (most recent call last):
        ...
        utils.InvalidTestFilterException: ...
        """
        try:
            number = int(number_text)
        except ValueError:
            number = None
        if number is not None and number < 0:
            number = None

        if number is None:
            raise InvalidTestFilterException(
                f"Line numbers must be positive integers, not "
                f"'{number_text}'")

        return number


>>>>>>> f2b9cbc2
class BaseChallenge:
    part_a_for_testing = None
    optionflags = doctest.ELLIPSIS | doctest.NORMALIZE_WHITESPACE

<<<<<<< HEAD
    def __init__(self):
        self.module = sys.modules[self.__module__]
        self.input = self.get_input()
=======
    re_part = re.compile(r"part_(a|b)")
    re_day = re.compile(r"day_(\d\d)")
    re_year = re.compile(r"year_(\d\d\d\d)")

    def __init__(self):
        self.module = sys.modules[self.__module__]
        self.input = self.get_input()
        self.part = self.get_part()
        self.day = self.get_day()
        self.year = self.get_year()
        self.is_final_part = (self.day, self.part) == (25, "b")

    def get_part(self):
        path = Path(self.module.__file__)
        part_name = path.name
        part_match = self.re_part.match(part_name)
        if not part_match:
            raise Exception(
                f"Challenge name is not a recognised part 'part_x': "
                f"{part_name}")

        part, = part_match.groups()

        return part

    def get_day(self):
        path = Path(self.module.__file__)
        day_name = path.parent.name
        day_match = self.re_day.match(day_name)
        if not day_match:
            raise Exception(
                f"Challenge path is not a recognised day 'day_xx': "
                f"{day_name}")

        day_text, = day_match.groups()
        day = int(day_text)

        return day

    def get_year(self):
        path = Path(self.module.__file__)
        year_name = path.parent.parent.name
        year_match = self.re_year.match(year_name)
        if not year_match:
            raise Exception(
                f"Challenge path is not a recognised year 'year_xxxx': "
                f"{year_name}")

        year_text, = year_match.groups()
        year = int(year_text)

        return year
>>>>>>> f2b9cbc2

    def get_input(self):
        return get_input(self.module.__file__)

<<<<<<< HEAD
    def main(self, sys_args=None):
        main_module = sys.modules.get('__main__')
        if self.module != main_module:
            return
        arguments = self.get_main_arguments(sys_args=sys_args)
        self.run_main_arguments(arguments)

    def get_main_arguments(self, sys_args=None):
        if sys_args is None:
            sys_args = sys.argv
        if len(sys_args) > 2:
            raise Exception(
                "Only 1 optional argument is acceptable: run, test, play")
        if len(sys_args) == 2:
            argument = sys_args[1]
            if argument not in ('run', 'test', 'play'):
                raise Exception(
                    f"Only 1 optional argument is acceptable: run, test, play "
                    f"- not {argument}")
        else:
            argument = None

        return [argument]

    def run_main_arguments(self, arguments):
        argument, = arguments
        if argument in (None, 'test'):
            self.test()
        if argument in (None, 'run'):
            self.run()
        if argument == 'play':
            self.play()

    def default_solve(self, _input=None):
        if _input is None:
            _input = self.input
        return self.solve(_input)

    def solve(self, _input):
        raise NotImplementedError()

    def play(self):
        raise Exception(f"Challenge has not implemented play")

    def test(self):
        failed = doctest.testmod(optionflags=self.optionflags).failed
        if self.part_a_for_testing:
            failed |= doctest.testmod(
                self.part_a_for_testing, optionflags=self.optionflags).failed
        if failed:
            print("Tests failed")
        else:
            print("Tests passed")

    def run(self):
        print("Solution:", self.default_solve())
=======
    def main(self):
        main_module = sys.modules.get('__main__')
        if self.module != main_module:
            return
        self.run_main_arguments()

    def run_main_arguments(self, args=None, prog_name=None):
        cli = self.create_cli()
        cli(args=args, prog_name=prog_name)

    def create_cli(self):
        @click.group(invoke_without_command=True)
        @click.option('--test', '-t', 'filters_texts', multiple=True)
        @click.option('--debug', '-d', 'debug', is_flag=True)
        @click.pass_context
        def cli(*args, **kwargs):
            self.default_command(*args, **kwargs)

        @cli.command(name="all")
        @click.option('--test', '-t', 'filters_texts', multiple=True)
        @click.option('--debug', '-d', 'debug', is_flag=True)
        def run_all(*args, **kwargs):
            self.run_all(*args, **kwargs)

        @cli.command(name="test")
        @click.option('--test', '-t', 'filters_texts', multiple=True)
        def test(*args, **kwargs):
            self.test(*args, **kwargs)

        @cli.command(name="run")
        @click.option('--debug', '-d', 'debug', is_flag=True)
        def run(*args, **kwargs):
            self.run(*args, **kwargs)

        @cli.command(name="play")
        def play(*args, **kwargs):
            self.play(*args, **kwargs)

        @cli.command(name="submit")
        @click.option('--no-prompt', '-y', 'no_prompt', is_flag=True)
        @click.option('--solution', '-s', 'solution')
        def submit(*args, **kwargs):
            self.submit(*args, **kwargs)

        return cli

    def decorate_value(self, decorators, value):
        decorated = value
        for decorator in reversed(decorators):
            decorated = decorator(decorated)

        return decorated

    def default_solve(self, _input=None, debug=False):
        if _input is None:
            _input = self.input
        return self.solve(_input, debug=debug)

    def solve(self, _input, debug=False):
        raise NotImplementedError()

    def default_command(self, ctx, filters_texts=(), debug=False):
        if ctx.invoked_subcommand:
            return
        self.run_all(filters_texts=filters_texts, debug=debug)

    def run_all(self, filters_texts=(), debug=False):
        self.test(filters_texts=filters_texts)
        self.run(debug=debug)

    def play(self):
        raise Exception(f"Challenge has not implemented play")

    def test(self, filters_texts=()):
        filters_text = " ".join(filters_texts)
        test_modules = self.get_test_modules()
        with helper.time_it() as stats:
            results = [
                (module,
                 testmod_with_filter(
                     module, optionflags=self.optionflags,
                     filters_text=filters_text))
                for module in test_modules
            ]
        total_attempted = sum(result.attempted for _, result in results)
        total_failed = sum(result.failed for _, result in results)
        failed_modules = [
            module.__name__
            if module else
            'main'
            for module, result in results
            if result.failed
        ]
        if failed_modules:
            styled_test_counts = click.style(
                f'{total_failed}/{total_attempted} tests', fg='red')
            print(
                f"{styled_test_counts} "
                f"in {len(failed_modules)}/{len(test_modules)} modules "
                f"{click.style('failed', fg='red')} "
                f"in {round(stats['duration'], 2)}s"
                f": {click.style(', '.join(failed_modules), fg='red')}")
        else:
            print(
                f"{total_attempted} tests "
                f"in {len(test_modules)} modules "
                f"{click.style('passed', fg='green')} "
                f"in {round(stats['duration'], 2)}s")

    def get_test_modules(self):
        modules = [
            importlib.import_module(__name__),
            importlib.import_module(type(self).__module__),
        ]
        if self.part_a_for_testing:
            modules.append(self.part_a_for_testing)
        return modules

    def run(self, debug=False):
        with helper.time_it() as stats:
            solution = self.default_solve(debug=debug)
        if solution is None:
            styled_solution = click.style(str(solution), fg='red')
        else:
            styled_solution = click.style(str(solution), fg='green')
        click.echo(
            f"Solution: {styled_solution}"
            f" (in {round(stats['duration'], 2)}s)")

    def submit(self, no_prompt=False, solution=None):
        session_id = getattr(settings, 'AOC_SESSION_ID')
        if not session_id:
            click.echo(
                f"You haven't set {click.style('AOC_SESSION_ID', fg='red')} in "
                f"{click.style('settings.py', fg='red')}")
            return None

        if no_prompt:
            if self.is_final_part:
                solve_first = False
                if solution in (None, ""):
                    solution = "1"
            else:
                solve_first = solution in (None, "")
        else:
            if self.is_final_part:
                default_solution = "1"
            else:
                default_solution = ""
            solution = click.prompt(
                "Run to get the solution, or enter it manually?",
                default=default_solution)
            solve_first = not solution

        if solve_first:
            solution = self.default_solve()
        if solution in (None, ""):
            click.echo(f"{click.style('No solution', fg='red')} was provided")
            return
        solution = str(solution)

        if not no_prompt:
            old_solution = None
            while old_solution != solution:
                old_solution = solution
                solution = click.prompt(
                    f"Submitting solution {click.style(solution, fg='green')}",
                    default=solution)
        if solution in (None, ""):
            click.echo(f"{click.style('No solution', fg='red')} was provided")
            return

        response = requests.post(
            f"https://adventofcode.com/{self.year}/day/{self.day}/answer",
            cookies={"session": session_id},
            headers={"User-Agent": "advent-of-code-submissions"},
            data={"level": 1 if self.part == "a" else 2, "answer": solution}
        )

        if not response.ok:
            click.echo(
                f"There was {click.style('an error', fg='red')} submitting the "
                f"answer: {response.status_code}")
            return

        answer_page = bs4.BeautifulSoup(response.text, "html.parser")
        message = answer_page.article.text
        if "That's the right answer" in message:
            click.echo(
                f"Congratulations! That was "
                f"{click.style('the right answer', fg='green')}! Make sure to "
                f"do `aoc fetch` and `aoc update-readme`")
        elif "Did you already complete it" in message:
            click.echo(
                f"It looks like you have "
                f"{click.style('already completed it', fg='yellow')}: "
                f"{message}")
        elif "That's not the right answer" in message:
            click.echo(
                f"It looks like {click.style(solution, fg='red')} was the "
                f"{click.style('wrong answer', fg='yellow')}: "
                f"{message}")
        elif "You gave an answer too recently" in message:
            click.echo(
                f"It looks like you need "
                f"{click.style('to wait a bit', fg='yellow')}: "
                f"{message}")
        elif self.is_final_part \
                and 'congratulations' in message.lower():
            click.echo(
                f"Congratulations! "
                f"{click.style('You completed the whole year!', fg='green')}! "
                f"Make sure to do `aoc fetch` and `aoc update-readme`:\n"
                f"{message}")
        else:
            click.echo(
                f"It's not clear "
                f"{click.style('what was the response', fg='yellow')}:\n"
                f"{message}")


class Helper:
    MANHATTAN_OFFSETS = [
        (-1, 0),
        (1, 0),
        (0, -1),
        (0, 1),
    ]

    def get_manhattan_neighbours(self, position):
        """
        >>> sorted(Helper().get_manhattan_neighbours((0, 0)))
        [(-1, 0), (0, -1), (0, 1), (1, 0)]
        >>> sorted(Helper().get_manhattan_neighbours((-3, 5)))
        [(-4, 5), (-3, 4), (-3, 6), (-2, 5)]
        """
        return [
            self.add_points(position, offset)
            for offset in self.MANHATTAN_OFFSETS
        ]

    def add_points(self, lhs, rhs):
        """
        >>> Helper().add_points((0, 0), (0, 0))
        (0, 0)
        >>> Helper().add_points((1, -4), (-2, 5))
        (-1, 1)
        """
        l_x, l_y = lhs
        r_x, r_y = rhs

        return l_x + r_x, l_y + r_y

    def iterable_length(self, iterable):
        return sum(1 for _ in iterable)

    @contextmanager
    def time_it(self):
        start = timeit.default_timer()
        stats = {'start': start, 'end': None, 'duration': None}
        yield stats
        end = timeit.default_timer()
        stats.update({'end': end, 'duration': end - start})

    def find_smallest_required_value(self, min_value, is_value_enough,
                                     debug=False):
        """
        >>> is_more_than_10 = lambda _value, **_: _value > 10
        >>> Helper().find_smallest_required_value(1, is_more_than_10)
        11
        >>> Helper().find_smallest_required_value(0, is_more_than_10)
        11
        >>> Helper().find_smallest_required_value(-2, is_more_than_10)
        11
        >>> Helper().find_smallest_required_value(-3, is_more_than_10)
        11
        >>> Helper().find_smallest_required_value(3, is_more_than_10)
        11
        >>> Helper().find_smallest_required_value(9, is_more_than_10)
        11
        >>> Helper().find_smallest_required_value(10, is_more_than_10)
        11
        >>> Helper().find_smallest_required_value(11, is_more_than_10)
        Traceback (most recent call last):
        ...
        Exception: Tried ... already enough
        >>> Helper().find_smallest_required_value(12, is_more_than_10)
        Traceback (most recent call last):
        ...
        Exception: Tried ... already enough
        """
        if is_value_enough(min_value):
            raise Exception(
                f"Tried to bisect value, but provided min_value {min_value} "
                f"was already enough")
        max_value = self.get_big_enough_value(
            start=min_value + 1, is_value_enough=is_value_enough, debug=debug)
        if debug:
            print(f"Value must be between {min_value} and {max_value}")

        while max_value > min_value + 1:
            mid_value = (max_value + min_value) // 2
            if is_value_enough(mid_value, debug=debug):
                max_value = mid_value
                if debug:
                    print(
                        f"Value {mid_value} is too much: checking between "
                        f"{min_value} and {max_value}")
            else:
                min_value = mid_value
                if debug:
                    print(
                        f"Value {mid_value} is not enough: checking between "
                        f"{min_value} and {max_value}")

        return max_value

    def get_big_enough_value(self, start, is_value_enough, debug=False):
        """
        >>> is_more_than_10 = lambda _value, **_: _value > 10
        >>> Helper().get_big_enough_value(1, is_more_than_10)
        16
        >>> Helper().get_big_enough_value(0, is_more_than_10)
        16
        >>> Helper().get_big_enough_value(-2, is_more_than_10)
        16
        >>> Helper().get_big_enough_value(-3, is_more_than_10)
        12
        >>> Helper().get_big_enough_value(3, is_more_than_10)
        12
        """
        value = start
        while not is_value_enough(value, debug=debug):
            if debug:
                print(f"Value {value} was not enough")
            if value > 0:
                value *= 2
            elif value == 0:
                value = 1
            else:
                value = -value
        if debug:
            print(f"Value {value} was enough")

        return value


class BasePointMeta(type):
    @classmethod
    def auto_assign_to(mcs, attribute):
        def decorator(method):
            method.auto_assign_to = attribute
            return method

        return decorator

    def __new__(mcs, *args, **kwargs):
        # noinspection PyPep8Naming
        Point = super().__new__(mcs, *args, **kwargs)

        mcs.assign_auto_attributes(mcs, Point)

        return Point

    # noinspection PyPep8Naming
    def assign_auto_attributes(cls, Point):
        if Point.__name__ == 'BasePoint':
            return
        for name in dir(Point):
            attribute = getattr(Point, name)
            if attribute == cls:
                continue
            auto_assign_to = getattr(attribute, 'auto_assign_to', None)
            if auto_assign_to is None:
                continue
            setattr(Point, auto_assign_to, attribute())


class BasePoint(metaclass=BasePointMeta):
    _fields: Tuple[str, ...]
    coordinates_names: Tuple[str, ...]

    @classmethod
    def from_comma_delimited_text(cls, point_text):
        """
        >>> Point4D.from_comma_delimited_text("0,-8,-4,-6")
        Point4D(x=0, y=-8, z=-4, t=-6)
        """
        parts = map(str.strip, point_text.split(","))
        return cls.from_int_texts(*parts)

    @classmethod
    def from_int_texts(cls, *coordinate_strs, **named_coordinate_strs):
        """
        >>> Point3D.from_int_texts("1", "2", "3")
        Point3D(x=1, y=2, z=3)
        >>> Point3D.from_int_texts(x="1", y="2", z="3")
        Point3D(x=1, y=2, z=3)
        >>> Point3D.from_int_texts("1", y="2", z="3")
        Point3D(x=1, y=2, z=3)
        >>> Point3D.from_int_texts("1", z="3", y="2")
        Point3D(x=1, y=2, z=3)
        """
        coordinate_strs = coordinate_strs + tuple(
            named_coordinate_strs.pop(name)
            for name in cls.coordinates_names[len(coordinate_strs):]
        )
        if named_coordinate_strs:
            raise Exception(
                f"Too many arguments: {sorted(named_coordinate_strs)}")
        if len(coordinate_strs) != len(cls.coordinates_names):
            raise Exception(
                f"Expected {len(cls.coordinates_names)} coordinates but got "
                f"{len(coordinate_strs)}")
        # noinspection PyArgumentList
        return cls(*map(int, coordinate_strs))

    ZERO_POINT: 'BasePoint'

    @classmethod
    @BasePointMeta.auto_assign_to('ZERO_POINT')
    def get_zero_point(cls):
        """
        >>> Point2D.get_zero_point()
        Point2D(x=0, y=0)
        >>> Point2D.ZERO_POINT
        Point2D(x=0, y=0)
        >>> Point2D(-3, 4).get_zero_point()
        Point2D(x=0, y=0)
        """
        # noinspection PyArgumentList
        return cls(*(0,) * len(cls.coordinates_names))

    @property
    def coordinates(self):
        """
        >>> Point3D(1, 2, 3).coordinates
        Point3D(x=1, y=2, z=3)
        >>> tuple(zip(
        ...     Point3D(1, 2, 3).coordinates, Point3D(4, 5, 6).coordinates))
        ((1, 4), (2, 5), (3, 6))
        """
        if self.coordinates_names is NotImplemented:
            raise Exception(
                f"{type(self).__name__} did not specify 'coordinates_names'")
        # noinspection PyUnresolvedReferences
        if self.coordinates_names == self._fields:
            return self
        # noinspection PyTypeChecker
        return tuple(
            getattr(self, coordinate_name)
            for coordinate_name in self.coordinates_names
        )

    def distance(self, other):
        """
        >>> Point3D(0, 0, 0).distance(Point3D(0, 0, 0))
        0.0
        >>> Point3D(0, 0, 0).distance(Point3D(2, 3, -4))
        5.385164807134504
        >>> Point3D(0, 0, 0).distance(Point3D(0, 3, -4))
        5.0
        """
        return math.sqrt(sum(
            (my_coordinate - other_coordinate) ** 2
            for my_coordinate, other_coordinate
            in zip(self.coordinates, other.coordinates)
        ))

    def manhattan_length(self):
        """
        >>> Point3D(0, 0, 0).manhattan_length()
        0
        >>> Point3D(10, -3, -50).manhattan_length()
        63
        """
        return self.manhattan_distance(self.ZERO_POINT)

    def manhattan_distance(self, other):
        """
        >>> Point3D(0, 0, 0).manhattan_distance(Point3D(0, 0, 0))
        0
        >>> Point3D(0, 0, 0).manhattan_distance(Point3D(2, 3, -4))
        9
        """
        return sum(
            abs(my_coordinate - other_coordinate)
            for my_coordinate, other_coordinate
            in zip(self.coordinates, other.coordinates)
        )

    def offset(self, offsets, factor=1):
        """
        >>> Point3D(3, -2, 4).offset((-2, -5, 3))
        Point3D(x=1, y=-7, z=7)
        >>> Point3D(3, -2, 4).offset((-2, -5, 3), factor=-1)
        Point3D(x=5, y=3, z=1)
        """
        cls = type(self)
        # noinspection PyArgumentList
        return cls(**{
            name: coordinate + offset * factor
            for name, coordinate, offset
            in zip(self.coordinates_names, self.coordinates, offsets)
        })

    def difference(self, other):
        """
        >>> Point3D(3, -2, 4).difference(Point3D(-2, -5, 3))
        Point3D(x=5, y=3, z=1)
        """
        return self.offset(other, factor=-1)

    def difference_sign(self, other):
        """
        >>> Point3D(4, -2, 5).difference_sign(Point3D(1, 1, 1))
        Point3D(x=1, y=-1, z=1)
        """
        return self.difference(other).sign()

    def sign(self):
        """
        >>> Point3D(0, 0, 0).sign()
        Point3D(x=0, y=0, z=0)
        >>> Point3D(-3, 4, 0).sign()
        Point3D(x=-1, y=1, z=0)
        """
        sign_x = self.x // (abs(self.x) or 1)
        sign_y = self.y // (abs(self.y) or 1)
        sign_z = self.z // (abs(self.z) or 1)

        cls = type(self)
        return cls(sign_x, sign_y, sign_z)

    def get_manhattan_neighbours(self):
        """
        >>> sorted(Point2D(0, 0).get_manhattan_neighbours())
        [Point2D(x=-1, y=0), Point2D(x=0, y=-1), Point2D(x=0, y=1),
            Point2D(x=1, y=0)]
        """
        return (
            self.offset(offset)
            for offset in self.MANHATTAN_OFFSETS
        )

    MANHATTAN_OFFSETS: List[Tuple[int, ...]]

    @classmethod
    @BasePointMeta.auto_assign_to('MANHATTAN_OFFSETS')
    def get_manhattan_offsets(cls):
        """
        >>> sorted(Point2D.MANHATTAN_OFFSETS)
        [(-1, 0), (0, -1), (0, 1), (1, 0)]
        >>> sorted(Point2D(0, 0).get_manhattan_offsets())
        [(-1, 0), (0, -1), (0, 1), (1, 0)]
        >>> # We run it twice to make sure we didn't use a read-once iterator
        >>> sorted(Point2D.MANHATTAN_OFFSETS)
        [(-1, 0), (0, -1), (0, 1), (1, 0)]
        """
        coordinate_count = len(cls.coordinates_names)
        return [
            (0,) * index + (delta,) + (0,) * (coordinate_count - index - 1)
            for index in range(coordinate_count)
            for delta in (-1, 1)
        ]

    def get_manhattan_neighbourhood(self, size):
        """
        >>> sorted(Point2D(0, 0).get_manhattan_neighbourhood(0))
        [Point2D(x=0, y=0)]
        >>> sorted(Point2D(0, 0).get_manhattan_neighbourhood(1))
        [Point2D(x=-1, y=0), Point2D(x=0, y=-1), Point2D(x=0, y=0),
            Point2D(x=0, y=1), Point2D(x=1, y=0)]
        """
        return (
            self.offset(offset)
            for offset in self.get_manhattan_neighbourhood_offsets(size)
        )

    MANHATTAN_NEIGHBOUR_OFFSETS = {}

    def get_manhattan_neighbourhood_offsets(self, size):
        """
        >>> sorted(Point2D(0, 0).get_manhattan_neighbourhood_offsets(0))
        [(0, 0)]
        >>> sorted(Point2D(0, 0).get_manhattan_neighbourhood_offsets(1))
        [(-1, 0), (0, -1), (0, 0), (0, 1), (1, 0)]
        """
        if size not in self.MANHATTAN_NEIGHBOUR_OFFSETS:
            zero_point = self.ZERO_POINT
            neighbourhood = {zero_point}
            previous_layer = [zero_point]
            for distance in range(1, size + 1):
                current_layer = []
                for point in previous_layer:
                    neighbours = \
                        set(point.get_manhattan_neighbours()) - neighbourhood
                    neighbourhood.update(neighbours)
                    current_layer.extend(neighbours)
                previous_layer = current_layer
            self.MANHATTAN_NEIGHBOUR_OFFSETS[size] = tuple(
                tuple(point.coordinates)
                for point in neighbourhood
            )

        return self.MANHATTAN_NEIGHBOUR_OFFSETS[size]


class Point2D(namedtuple("Point2D", ("x", "y")), BasePoint):
    coordinates_names = ("x", "y")


class Point3D(namedtuple("Point3D", ("x", "y", "z")), BasePoint):
    coordinates_names = ("x", "y", "z")


class Point4D(namedtuple("Point4D", ("x", "y", "z", "t")), BasePoint):
    coordinates_names = ("x", "y", "z", "t")


helper = Helper()


if __name__ == "__main__":
    if doctest.testmod(optionflags=BaseChallenge.optionflags).failed:
        print("Tests failed")
    else:
        print("Tests passed")
>>>>>>> f2b9cbc2
<|MERGE_RESOLUTION|>--- conflicted
+++ resolved
@@ -1,8 +1,3 @@
-<<<<<<< HEAD
-import doctest
-import os
-import sys
-=======
 import copy
 import doctest
 import importlib
@@ -13,7 +8,6 @@
 import timeit
 from collections import namedtuple
 from contextlib import contextmanager
->>>>>>> f2b9cbc2
 from pathlib import Path
 from typing import Tuple, List
 
@@ -37,8 +31,6 @@
         .read_text()
 
 
-<<<<<<< HEAD
-=======
 def custom_testmod_with_filter(
         m=None, name=None, globs=None, verbose=None, report=True, optionflags=0,
         extraglobs=None, raise_on_error=False, exclude_empty=False,
@@ -452,16 +444,10 @@
         return number
 
 
->>>>>>> f2b9cbc2
 class BaseChallenge:
     part_a_for_testing = None
     optionflags = doctest.ELLIPSIS | doctest.NORMALIZE_WHITESPACE
 
-<<<<<<< HEAD
-    def __init__(self):
-        self.module = sys.modules[self.__module__]
-        self.input = self.get_input()
-=======
     re_part = re.compile(r"part_(a|b)")
     re_day = re.compile(r"day_(\d\d)")
     re_year = re.compile(r"year_(\d\d\d\d)")
@@ -514,69 +500,10 @@
         year = int(year_text)
 
         return year
->>>>>>> f2b9cbc2
 
     def get_input(self):
         return get_input(self.module.__file__)
 
-<<<<<<< HEAD
-    def main(self, sys_args=None):
-        main_module = sys.modules.get('__main__')
-        if self.module != main_module:
-            return
-        arguments = self.get_main_arguments(sys_args=sys_args)
-        self.run_main_arguments(arguments)
-
-    def get_main_arguments(self, sys_args=None):
-        if sys_args is None:
-            sys_args = sys.argv
-        if len(sys_args) > 2:
-            raise Exception(
-                "Only 1 optional argument is acceptable: run, test, play")
-        if len(sys_args) == 2:
-            argument = sys_args[1]
-            if argument not in ('run', 'test', 'play'):
-                raise Exception(
-                    f"Only 1 optional argument is acceptable: run, test, play "
-                    f"- not {argument}")
-        else:
-            argument = None
-
-        return [argument]
-
-    def run_main_arguments(self, arguments):
-        argument, = arguments
-        if argument in (None, 'test'):
-            self.test()
-        if argument in (None, 'run'):
-            self.run()
-        if argument == 'play':
-            self.play()
-
-    def default_solve(self, _input=None):
-        if _input is None:
-            _input = self.input
-        return self.solve(_input)
-
-    def solve(self, _input):
-        raise NotImplementedError()
-
-    def play(self):
-        raise Exception(f"Challenge has not implemented play")
-
-    def test(self):
-        failed = doctest.testmod(optionflags=self.optionflags).failed
-        if self.part_a_for_testing:
-            failed |= doctest.testmod(
-                self.part_a_for_testing, optionflags=self.optionflags).failed
-        if failed:
-            print("Tests failed")
-        else:
-            print("Tests passed")
-
-    def run(self):
-        print("Solution:", self.default_solve())
-=======
     def main(self):
         main_module = sys.modules.get('__main__')
         if self.module != main_module:
@@ -1204,5 +1131,4 @@
     if doctest.testmod(optionflags=BaseChallenge.optionflags).failed:
         print("Tests failed")
     else:
-        print("Tests passed")
->>>>>>> f2b9cbc2
+        print("Tests passed")