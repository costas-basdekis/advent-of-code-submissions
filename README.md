# My submissions for https://adventofcode.com/

I'll document my submissions here, and push them after everyone in my 
leaderboards have submitted the challenges

<<<<<<< HEAD
## The submissions

* Got it correctly: :white_check_mark:
* Got it wrong/couldn't get answer: :x:
* Can't attempt: :grey_exclamation:

| Day | [2020](year_2020) | [2019](year_2019) |
|:---:| --- | --- |
| | [Challenges](https://adventofcode.com/2020) | [Challenges](https://adventofcode.com/2019) |
| | 50 :white_check_mark: / 0 :x: / 0 :grey_exclamation: | 45 :white_check_mark: / 3 :x: / 2 :grey_exclamation: |
|  1 | [Code](year_2020/day_01) :star: :star: [Challenge](https://adventofcode.com/2020/day/1) | [Code](year_2019/day_01) :star: :star: [Challenge](https://adventofcode.com/2019/day/1) |
|  2 | [Code](year_2020/day_02) :star: :star: [Challenge](https://adventofcode.com/2020/day/2) | [Code](year_2019/day_02) :star: :star: [Challenge](https://adventofcode.com/2019/day/2) |
|  3 | [Code](year_2020/day_03) :star: :star: [Challenge](https://adventofcode.com/2020/day/3) | [Code](year_2019/day_03) :star: :star: [Challenge](https://adventofcode.com/2019/day/3) |
|  4 | [Code](year_2020/day_04) :star: :star: [Challenge](https://adventofcode.com/2020/day/4) | [Code](year_2019/day_04) :star: :star: [Challenge](https://adventofcode.com/2019/day/4) |
|  5 | [Code](year_2020/day_05) :star: :star: [Challenge](https://adventofcode.com/2020/day/5) | [Code](year_2019/day_05) :star: :star: [Challenge](https://adventofcode.com/2019/day/5) |
|  6 | [Code](year_2020/day_06) :star: :star: [Challenge](https://adventofcode.com/2020/day/6) | [Code](year_2019/day_06) :star: :star: [Challenge](https://adventofcode.com/2019/day/6) |
|  7 | [Code](year_2020/day_07) :star: :star: [Challenge](https://adventofcode.com/2020/day/7) | [Code](year_2019/day_07) :star: :star: [Challenge](https://adventofcode.com/2019/day/7) |
|  8 | [Code](year_2020/day_08) :star: :star: [Challenge](https://adventofcode.com/2020/day/8) | [Code](year_2019/day_08) :star: :star: [Challenge](https://adventofcode.com/2019/day/8) |
|  9 | [Code](year_2020/day_09) :star: :star: [Challenge](https://adventofcode.com/2020/day/9) | [Code](year_2019/day_09) :star: :star: [Challenge](https://adventofcode.com/2019/day/9) |
| 10 | [Code](year_2020/day_10) :star: :star: [Challenge](https://adventofcode.com/2020/day/10) | [Code](year_2019/day_10) :star: :star: [Challenge](https://adventofcode.com/2019/day/10) |
| 11 | [Code](year_2020/day_11) :star: :star: [Challenge](https://adventofcode.com/2020/day/11) | [Code](year_2019/day_11) :star: :star: [Challenge](https://adventofcode.com/2019/day/11) |
| 12 | [Code](year_2020/day_12) :star: :star: [Challenge](https://adventofcode.com/2020/day/12) | [Code](year_2019/day_12) :star: :star: [Challenge](https://adventofcode.com/2019/day/12) |
| 13 | [Code](year_2020/day_13) :star: :star: [Challenge](https://adventofcode.com/2020/day/13) | [Code](year_2019/day_13) :star: :star: [Challenge](https://adventofcode.com/2019/day/13) |
| 14 | [Code](year_2020/day_14) :star: :star: [Challenge](https://adventofcode.com/2020/day/14) | [Code](year_2019/day_14) :star: :star: [Challenge](https://adventofcode.com/2019/day/14) |
| 15 | [Code](year_2020/day_15) :star: :star: [Challenge](https://adventofcode.com/2020/day/15) | [Code](year_2019/day_15) :star: :star: [Challenge](https://adventofcode.com/2019/day/15) |
| 16 | [Code](year_2020/day_16) :star: :star: [Challenge](https://adventofcode.com/2020/day/16) | [Code](year_2019/day_16) :star: :x: [Challenge](https://adventofcode.com/2019/day/16) |
| 17 | [Code](year_2020/day_17) :star: :star: [Challenge](https://adventofcode.com/2020/day/17) | [Code](year_2019/day_17) :star: :star: [Challenge](https://adventofcode.com/2019/day/17) |
| 18 | [Code](year_2020/day_18) :star: :star: [Challenge](https://adventofcode.com/2020/day/18) | [Code](year_2019/day_18) :star: :x: [Challenge](https://adventofcode.com/2019/day/18) |
| 19 | [Code](year_2020/day_19) :star: :star: [Challenge](https://adventofcode.com/2020/day/19) | [Code](year_2019/day_19) :star: :star: [Challenge](https://adventofcode.com/2019/day/19) |
| 20 | [Code](year_2020/day_20) :star: :star: [Challenge](https://adventofcode.com/2020/day/20) | [Code](year_2019/day_20) :star: :star: [Challenge](https://adventofcode.com/2019/day/20) |
| 21 | [Code](year_2020/day_21) :star: :star: [Challenge](https://adventofcode.com/2020/day/21) | [Code](year_2019/day_21) :star: :star: [Challenge](https://adventofcode.com/2019/day/21) |
| 22 | [Code](year_2020/day_22) :star: :star: [Challenge](https://adventofcode.com/2020/day/22) | [Code](year_2019/day_22) :x: :grey_exclamation: [Challenge](https://adventofcode.com/2019/day/22) |
| 23 | [Code](year_2020/day_23) :star: :star: [Challenge](https://adventofcode.com/2020/day/23) | [Code](year_2019/day_23) :star: :star: [Challenge](https://adventofcode.com/2019/day/23) |
| 24 | [Code](year_2020/day_24) :star: :star: [Challenge](https://adventofcode.com/2020/day/24) | [Code](year_2019/day_24) :star: :star: [Challenge](https://adventofcode.com/2019/day/24) |
| 25 | [Code](year_2020/day_24) :star: :star: [Challenge](https://adventofcode.com/2020/day/24) | [Code](year_2019/day_25) :star: :grey_exclamation: [Challenge](https://adventofcode.com/2019/day/25) |
=======
## Summary

[//]: # (summary-start)

| Total | 2020 | 2019 | 2018 |
| --- | --- | --- | --- |
| 146 :star: | 50 :star: :star: | 46 :star: | 50 :star: :star: |

[//]: # (summary-end)

## The submissions

* Got it correctly: :star:
* Got it wrong/couldn't get answer: :x:
* Can't attempt: :grey_exclamation:

[//]: # (submissions-start)

|       | 2020                                     | 2019                                                             | 2018                                                 |
|  ---: | :---:                                    | :---:                                                            | :---:                                                |
|       | Code &             [Challenges][ch-20]   | [Code][co-19]    &                         [Challenges][ch-19]   | [Code][co-18]    &             [Challenges][ch-18]   |
|       | 50 :star: :star:                         | 46 :star: / 3 :x: / 1 :grey_exclamation:                         | 50 :star: :star:                                     |
|  1    | Code :star: :star: [Challenge][ch-20-01] | [Code][co-19-01] :star: :star:             [Challenge][ch-19-01] | [Code][co-18-01] :star: :star: [Challenge][ch-18-01] |
|  2    | Code :star: :star: [Challenge][ch-20-02] | [Code][co-19-02] :star: :star:             [Challenge][ch-19-02] | [Code][co-18-02] :star: :star: [Challenge][ch-18-02] |
|  3    | Code :star: :star: [Challenge][ch-20-03] | [Code][co-19-03] :star: :star:             [Challenge][ch-19-03] | [Code][co-18-03] :star: :star: [Challenge][ch-18-03] |
|  4    | Code :star: :star: [Challenge][ch-20-04] | [Code][co-19-04] :star: :star:             [Challenge][ch-19-04] | [Code][co-18-04] :star: :star: [Challenge][ch-18-04] |
|  5    | Code :star: :star: [Challenge][ch-20-05] | [Code][co-19-05] :star: :star:             [Challenge][ch-19-05] | [Code][co-18-05] :star: :star: [Challenge][ch-18-05] |
|  6    | Code :star: :star: [Challenge][ch-20-06] | [Code][co-19-06] :star: :star:             [Challenge][ch-19-06] | [Code][co-18-06] :star: :star: [Challenge][ch-18-06] |
|  7    | Code :star: :star: [Challenge][ch-20-07] | [Code][co-19-07] :star: :star:             [Challenge][ch-19-07] | [Code][co-18-07] :star: :star: [Challenge][ch-18-07] |
|  8    | Code :star: :star: [Challenge][ch-20-08] | [Code][co-19-08] :star: :star:             [Challenge][ch-19-08] | [Code][co-18-08] :star: :star: [Challenge][ch-18-08] |
|  9    | Code :star: :star: [Challenge][ch-20-09] | [Code][co-19-09] :star: :star:             [Challenge][ch-19-09] | [Code][co-18-09] :star: :star: [Challenge][ch-18-09] |
| 10    | Code :star: :star: [Challenge][ch-20-10] | [Code][co-19-10] :star: :star:             [Challenge][ch-19-10] | [Code][co-18-10] :star: :star: [Challenge][ch-18-10] |
| 11    | Code :star: :star: [Challenge][ch-20-11] | [Code][co-19-11] :star: :star:             [Challenge][ch-19-11] | [Code][co-18-11] :star: :star: [Challenge][ch-18-11] |
| 12    | Code :star: :star: [Challenge][ch-20-12] | [Code][co-19-12] :star: :star:             [Challenge][ch-19-12] | [Code][co-18-12] :star: :star: [Challenge][ch-18-12] |
| 13    | Code :star: :star: [Challenge][ch-20-13] | [Code][co-19-13] :star: :star:             [Challenge][ch-19-13] | [Code][co-18-13] :star: :star: [Challenge][ch-18-13] |
| 14    | Code :star: :star: [Challenge][ch-20-14] | [Code][co-19-14] :star: :star:             [Challenge][ch-19-14] | [Code][co-18-14] :star: :star: [Challenge][ch-18-14] |
| 15    | Code :star: :star: [Challenge][ch-20-15] | [Code][co-19-15] :star: :star:             [Challenge][ch-19-15] | [Code][co-18-15] :star: :star: [Challenge][ch-18-15] |
| 16    | Code :star: :star: [Challenge][ch-20-16] | [Code][co-19-16] :star: :x:                [Challenge][ch-19-16] | [Code][co-18-16] :star: :star: [Challenge][ch-18-16] |
| 17    | Code :star: :star: [Challenge][ch-20-17] | [Code][co-19-17] :star: :x:                [Challenge][ch-19-17] | [Code][co-18-17] :star: :star: [Challenge][ch-18-17] |
| 18    | Code :star: :star: [Challenge][ch-20-18] | [Code][co-19-18] :star: :star:             [Challenge][ch-19-18] | [Code][co-18-18] :star: :star: [Challenge][ch-18-18] |
| 19    | Code :star: :star: [Challenge][ch-20-19] | [Code][co-19-19] :star: :star:             [Challenge][ch-19-19] | [Code][co-18-19] :star: :star: [Challenge][ch-18-19] |
| 20    | Code :star: :star: [Challenge][ch-20-20] | [Code][co-19-20] :star: :star:             [Challenge][ch-19-20] | [Code][co-18-20] :star: :star: [Challenge][ch-18-20] |
| 21    | Code :star: :star: [Challenge][ch-20-21] | [Code][co-19-21] :star: :star:             [Challenge][ch-19-21] | [Code][co-18-21] :star: :star: [Challenge][ch-18-21] |
| 22    | Code :star: :star: [Challenge][ch-20-22] | [Code][co-19-22] :star: :x:                [Challenge][ch-19-22] | [Code][co-18-22] :star: :star: [Challenge][ch-18-22] |
| 23    | Code :star: :star: [Challenge][ch-20-23] | [Code][co-19-23] :star: :star:             [Challenge][ch-19-23] | [Code][co-18-23] :star: :star: [Challenge][ch-18-23] |
| 24    | Code :star: :star: [Challenge][ch-20-24] | [Code][co-19-24] :star: :star:             [Challenge][ch-19-24] | [Code][co-18-24] :star: :star: [Challenge][ch-18-24] |
| 25    | Code :star: :star: [Challenge][ch-20-25] | [Code][co-19-25] :star: :grey_exclamation: [Challenge][ch-19-25] | [Code][co-18-25] :star: :star: [Challenge][ch-18-25] |

[ch-20]: https://adventofcode.com/2020
[co-20]: year_2020
[ch-20-01]: https://adventofcode.com/2020/day/1
[co-20-01]: year_2020/day_01
[ch-20-02]: https://adventofcode.com/2020/day/2
[co-20-02]: year_2020/day_02
[ch-20-03]: https://adventofcode.com/2020/day/3
[co-20-03]: year_2020/day_03
[ch-20-04]: https://adventofcode.com/2020/day/4
[co-20-04]: year_2020/day_04
[ch-20-05]: https://adventofcode.com/2020/day/5
[co-20-05]: year_2020/day_05
[ch-20-06]: https://adventofcode.com/2020/day/6
[co-20-06]: year_2020/day_06
[ch-20-07]: https://adventofcode.com/2020/day/7
[co-20-07]: year_2020/day_07
[ch-20-08]: https://adventofcode.com/2020/day/8
[co-20-08]: year_2020/day_08
[ch-20-09]: https://adventofcode.com/2020/day/9
[co-20-09]: year_2020/day_09
[ch-20-10]: https://adventofcode.com/2020/day/10
[co-20-10]: year_2020/day_10
[ch-20-11]: https://adventofcode.com/2020/day/11
[co-20-11]: year_2020/day_11
[ch-20-12]: https://adventofcode.com/2020/day/12
[co-20-12]: year_2020/day_12
[ch-20-13]: https://adventofcode.com/2020/day/13
[co-20-13]: year_2020/day_13
[ch-20-14]: https://adventofcode.com/2020/day/14
[co-20-14]: year_2020/day_14
[ch-20-15]: https://adventofcode.com/2020/day/15
[co-20-15]: year_2020/day_15
[ch-20-16]: https://adventofcode.com/2020/day/16
[co-20-16]: year_2020/day_16
[ch-20-17]: https://adventofcode.com/2020/day/17
[co-20-17]: year_2020/day_17
[ch-20-18]: https://adventofcode.com/2020/day/18
[co-20-18]: year_2020/day_18
[ch-20-19]: https://adventofcode.com/2020/day/19
[co-20-19]: year_2020/day_19
[ch-20-20]: https://adventofcode.com/2020/day/20
[co-20-20]: year_2020/day_20
[ch-20-21]: https://adventofcode.com/2020/day/21
[co-20-21]: year_2020/day_21
[ch-20-22]: https://adventofcode.com/2020/day/22
[co-20-22]: year_2020/day_22
[ch-20-23]: https://adventofcode.com/2020/day/23
[co-20-23]: year_2020/day_23
[ch-20-24]: https://adventofcode.com/2020/day/24
[co-20-24]: year_2020/day_24
[ch-20-25]: https://adventofcode.com/2020/day/25
[co-20-25]: year_2020/day_25

[ch-19]: https://adventofcode.com/2019
[co-19]: year_2019
[ch-19-01]: https://adventofcode.com/2019/day/1
[co-19-01]: year_2019/day_01
[ch-19-02]: https://adventofcode.com/2019/day/2
[co-19-02]: year_2019/day_02
[ch-19-03]: https://adventofcode.com/2019/day/3
[co-19-03]: year_2019/day_03
[ch-19-04]: https://adventofcode.com/2019/day/4
[co-19-04]: year_2019/day_04
[ch-19-05]: https://adventofcode.com/2019/day/5
[co-19-05]: year_2019/day_05
[ch-19-06]: https://adventofcode.com/2019/day/6
[co-19-06]: year_2019/day_06
[ch-19-07]: https://adventofcode.com/2019/day/7
[co-19-07]: year_2019/day_07
[ch-19-08]: https://adventofcode.com/2019/day/8
[co-19-08]: year_2019/day_08
[ch-19-09]: https://adventofcode.com/2019/day/9
[co-19-09]: year_2019/day_09
[ch-19-10]: https://adventofcode.com/2019/day/10
[co-19-10]: year_2019/day_10
[ch-19-11]: https://adventofcode.com/2019/day/11
[co-19-11]: year_2019/day_11
[ch-19-12]: https://adventofcode.com/2019/day/12
[co-19-12]: year_2019/day_12
[ch-19-13]: https://adventofcode.com/2019/day/13
[co-19-13]: year_2019/day_13
[ch-19-14]: https://adventofcode.com/2019/day/14
[co-19-14]: year_2019/day_14
[ch-19-15]: https://adventofcode.com/2019/day/15
[co-19-15]: year_2019/day_15
[ch-19-16]: https://adventofcode.com/2019/day/16
[co-19-16]: year_2019/day_16
[ch-19-17]: https://adventofcode.com/2019/day/17
[co-19-17]: year_2019/day_17
[ch-19-18]: https://adventofcode.com/2019/day/18
[co-19-18]: year_2019/day_18
[ch-19-19]: https://adventofcode.com/2019/day/19
[co-19-19]: year_2019/day_19
[ch-19-20]: https://adventofcode.com/2019/day/20
[co-19-20]: year_2019/day_20
[ch-19-21]: https://adventofcode.com/2019/day/21
[co-19-21]: year_2019/day_21
[ch-19-22]: https://adventofcode.com/2019/day/22
[co-19-22]: year_2019/day_22
[ch-19-23]: https://adventofcode.com/2019/day/23
[co-19-23]: year_2019/day_23
[ch-19-24]: https://adventofcode.com/2019/day/24
[co-19-24]: year_2019/day_24
[ch-19-25]: https://adventofcode.com/2019/day/25
[co-19-25]: year_2019/day_25

[ch-18]: https://adventofcode.com/2018
[co-18]: year_2018
[ch-18-01]: https://adventofcode.com/2018/day/1
[co-18-01]: year_2018/day_01
[ch-18-02]: https://adventofcode.com/2018/day/2
[co-18-02]: year_2018/day_02
[ch-18-03]: https://adventofcode.com/2018/day/3
[co-18-03]: year_2018/day_03
[ch-18-04]: https://adventofcode.com/2018/day/4
[co-18-04]: year_2018/day_04
[ch-18-05]: https://adventofcode.com/2018/day/5
[co-18-05]: year_2018/day_05
[ch-18-06]: https://adventofcode.com/2018/day/6
[co-18-06]: year_2018/day_06
[ch-18-07]: https://adventofcode.com/2018/day/7
[co-18-07]: year_2018/day_07
[ch-18-08]: https://adventofcode.com/2018/day/8
[co-18-08]: year_2018/day_08
[ch-18-09]: https://adventofcode.com/2018/day/9
[co-18-09]: year_2018/day_09
[ch-18-10]: https://adventofcode.com/2018/day/10
[co-18-10]: year_2018/day_10
[ch-18-11]: https://adventofcode.com/2018/day/11
[co-18-11]: year_2018/day_11
[ch-18-12]: https://adventofcode.com/2018/day/12
[co-18-12]: year_2018/day_12
[ch-18-13]: https://adventofcode.com/2018/day/13
[co-18-13]: year_2018/day_13
[ch-18-14]: https://adventofcode.com/2018/day/14
[co-18-14]: year_2018/day_14
[ch-18-15]: https://adventofcode.com/2018/day/15
[co-18-15]: year_2018/day_15
[ch-18-16]: https://adventofcode.com/2018/day/16
[co-18-16]: year_2018/day_16
[ch-18-17]: https://adventofcode.com/2018/day/17
[co-18-17]: year_2018/day_17
[ch-18-18]: https://adventofcode.com/2018/day/18
[co-18-18]: year_2018/day_18
[ch-18-19]: https://adventofcode.com/2018/day/19
[co-18-19]: year_2018/day_19
[ch-18-20]: https://adventofcode.com/2018/day/20
[co-18-20]: year_2018/day_20
[ch-18-21]: https://adventofcode.com/2018/day/21
[co-18-21]: year_2018/day_21
[ch-18-22]: https://adventofcode.com/2018/day/22
[co-18-22]: year_2018/day_22
[ch-18-23]: https://adventofcode.com/2018/day/23
[co-18-23]: year_2018/day_23
[ch-18-24]: https://adventofcode.com/2018/day/24
[co-18-24]: year_2018/day_24
[ch-18-25]: https://adventofcode.com/2018/day/25
[co-18-25]: year_2018/day_25

[//]: # (submissions-end)
>>>>>>> f2b9cbc2
<|MERGE_RESOLUTION|>--- conflicted
+++ resolved
@@ -3,43 +3,6 @@
 I'll document my submissions here, and push them after everyone in my 
 leaderboards have submitted the challenges
 
-<<<<<<< HEAD
-## The submissions
-
-* Got it correctly: :white_check_mark:
-* Got it wrong/couldn't get answer: :x:
-* Can't attempt: :grey_exclamation:
-
-| Day | [2020](year_2020) | [2019](year_2019) |
-|:---:| --- | --- |
-| | [Challenges](https://adventofcode.com/2020) | [Challenges](https://adventofcode.com/2019) |
-| | 50 :white_check_mark: / 0 :x: / 0 :grey_exclamation: | 45 :white_check_mark: / 3 :x: / 2 :grey_exclamation: |
-|  1 | [Code](year_2020/day_01) :star: :star: [Challenge](https://adventofcode.com/2020/day/1) | [Code](year_2019/day_01) :star: :star: [Challenge](https://adventofcode.com/2019/day/1) |
-|  2 | [Code](year_2020/day_02) :star: :star: [Challenge](https://adventofcode.com/2020/day/2) | [Code](year_2019/day_02) :star: :star: [Challenge](https://adventofcode.com/2019/day/2) |
-|  3 | [Code](year_2020/day_03) :star: :star: [Challenge](https://adventofcode.com/2020/day/3) | [Code](year_2019/day_03) :star: :star: [Challenge](https://adventofcode.com/2019/day/3) |
-|  4 | [Code](year_2020/day_04) :star: :star: [Challenge](https://adventofcode.com/2020/day/4) | [Code](year_2019/day_04) :star: :star: [Challenge](https://adventofcode.com/2019/day/4) |
-|  5 | [Code](year_2020/day_05) :star: :star: [Challenge](https://adventofcode.com/2020/day/5) | [Code](year_2019/day_05) :star: :star: [Challenge](https://adventofcode.com/2019/day/5) |
-|  6 | [Code](year_2020/day_06) :star: :star: [Challenge](https://adventofcode.com/2020/day/6) | [Code](year_2019/day_06) :star: :star: [Challenge](https://adventofcode.com/2019/day/6) |
-|  7 | [Code](year_2020/day_07) :star: :star: [Challenge](https://adventofcode.com/2020/day/7) | [Code](year_2019/day_07) :star: :star: [Challenge](https://adventofcode.com/2019/day/7) |
-|  8 | [Code](year_2020/day_08) :star: :star: [Challenge](https://adventofcode.com/2020/day/8) | [Code](year_2019/day_08) :star: :star: [Challenge](https://adventofcode.com/2019/day/8) |
-|  9 | [Code](year_2020/day_09) :star: :star: [Challenge](https://adventofcode.com/2020/day/9) | [Code](year_2019/day_09) :star: :star: [Challenge](https://adventofcode.com/2019/day/9) |
-| 10 | [Code](year_2020/day_10) :star: :star: [Challenge](https://adventofcode.com/2020/day/10) | [Code](year_2019/day_10) :star: :star: [Challenge](https://adventofcode.com/2019/day/10) |
-| 11 | [Code](year_2020/day_11) :star: :star: [Challenge](https://adventofcode.com/2020/day/11) | [Code](year_2019/day_11) :star: :star: [Challenge](https://adventofcode.com/2019/day/11) |
-| 12 | [Code](year_2020/day_12) :star: :star: [Challenge](https://adventofcode.com/2020/day/12) | [Code](year_2019/day_12) :star: :star: [Challenge](https://adventofcode.com/2019/day/12) |
-| 13 | [Code](year_2020/day_13) :star: :star: [Challenge](https://adventofcode.com/2020/day/13) | [Code](year_2019/day_13) :star: :star: [Challenge](https://adventofcode.com/2019/day/13) |
-| 14 | [Code](year_2020/day_14) :star: :star: [Challenge](https://adventofcode.com/2020/day/14) | [Code](year_2019/day_14) :star: :star: [Challenge](https://adventofcode.com/2019/day/14) |
-| 15 | [Code](year_2020/day_15) :star: :star: [Challenge](https://adventofcode.com/2020/day/15) | [Code](year_2019/day_15) :star: :star: [Challenge](https://adventofcode.com/2019/day/15) |
-| 16 | [Code](year_2020/day_16) :star: :star: [Challenge](https://adventofcode.com/2020/day/16) | [Code](year_2019/day_16) :star: :x: [Challenge](https://adventofcode.com/2019/day/16) |
-| 17 | [Code](year_2020/day_17) :star: :star: [Challenge](https://adventofcode.com/2020/day/17) | [Code](year_2019/day_17) :star: :star: [Challenge](https://adventofcode.com/2019/day/17) |
-| 18 | [Code](year_2020/day_18) :star: :star: [Challenge](https://adventofcode.com/2020/day/18) | [Code](year_2019/day_18) :star: :x: [Challenge](https://adventofcode.com/2019/day/18) |
-| 19 | [Code](year_2020/day_19) :star: :star: [Challenge](https://adventofcode.com/2020/day/19) | [Code](year_2019/day_19) :star: :star: [Challenge](https://adventofcode.com/2019/day/19) |
-| 20 | [Code](year_2020/day_20) :star: :star: [Challenge](https://adventofcode.com/2020/day/20) | [Code](year_2019/day_20) :star: :star: [Challenge](https://adventofcode.com/2019/day/20) |
-| 21 | [Code](year_2020/day_21) :star: :star: [Challenge](https://adventofcode.com/2020/day/21) | [Code](year_2019/day_21) :star: :star: [Challenge](https://adventofcode.com/2019/day/21) |
-| 22 | [Code](year_2020/day_22) :star: :star: [Challenge](https://adventofcode.com/2020/day/22) | [Code](year_2019/day_22) :x: :grey_exclamation: [Challenge](https://adventofcode.com/2019/day/22) |
-| 23 | [Code](year_2020/day_23) :star: :star: [Challenge](https://adventofcode.com/2020/day/23) | [Code](year_2019/day_23) :star: :star: [Challenge](https://adventofcode.com/2019/day/23) |
-| 24 | [Code](year_2020/day_24) :star: :star: [Challenge](https://adventofcode.com/2020/day/24) | [Code](year_2019/day_24) :star: :star: [Challenge](https://adventofcode.com/2019/day/24) |
-| 25 | [Code](year_2020/day_24) :star: :star: [Challenge](https://adventofcode.com/2020/day/24) | [Code](year_2019/day_25) :star: :grey_exclamation: [Challenge](https://adventofcode.com/2019/day/25) |
-=======
 ## Summary
 
 [//]: # (summary-start)
@@ -58,35 +21,35 @@
 
 [//]: # (submissions-start)
 
-|       | 2020                                     | 2019                                                             | 2018                                                 |
-|  ---: | :---:                                    | :---:                                                            | :---:                                                |
-|       | Code &             [Challenges][ch-20]   | [Code][co-19]    &                         [Challenges][ch-19]   | [Code][co-18]    &             [Challenges][ch-18]   |
-|       | 50 :star: :star:                         | 46 :star: / 3 :x: / 1 :grey_exclamation:                         | 50 :star: :star:                                     |
-|  1    | Code :star: :star: [Challenge][ch-20-01] | [Code][co-19-01] :star: :star:             [Challenge][ch-19-01] | [Code][co-18-01] :star: :star: [Challenge][ch-18-01] |
-|  2    | Code :star: :star: [Challenge][ch-20-02] | [Code][co-19-02] :star: :star:             [Challenge][ch-19-02] | [Code][co-18-02] :star: :star: [Challenge][ch-18-02] |
-|  3    | Code :star: :star: [Challenge][ch-20-03] | [Code][co-19-03] :star: :star:             [Challenge][ch-19-03] | [Code][co-18-03] :star: :star: [Challenge][ch-18-03] |
-|  4    | Code :star: :star: [Challenge][ch-20-04] | [Code][co-19-04] :star: :star:             [Challenge][ch-19-04] | [Code][co-18-04] :star: :star: [Challenge][ch-18-04] |
-|  5    | Code :star: :star: [Challenge][ch-20-05] | [Code][co-19-05] :star: :star:             [Challenge][ch-19-05] | [Code][co-18-05] :star: :star: [Challenge][ch-18-05] |
-|  6    | Code :star: :star: [Challenge][ch-20-06] | [Code][co-19-06] :star: :star:             [Challenge][ch-19-06] | [Code][co-18-06] :star: :star: [Challenge][ch-18-06] |
-|  7    | Code :star: :star: [Challenge][ch-20-07] | [Code][co-19-07] :star: :star:             [Challenge][ch-19-07] | [Code][co-18-07] :star: :star: [Challenge][ch-18-07] |
-|  8    | Code :star: :star: [Challenge][ch-20-08] | [Code][co-19-08] :star: :star:             [Challenge][ch-19-08] | [Code][co-18-08] :star: :star: [Challenge][ch-18-08] |
-|  9    | Code :star: :star: [Challenge][ch-20-09] | [Code][co-19-09] :star: :star:             [Challenge][ch-19-09] | [Code][co-18-09] :star: :star: [Challenge][ch-18-09] |
-| 10    | Code :star: :star: [Challenge][ch-20-10] | [Code][co-19-10] :star: :star:             [Challenge][ch-19-10] | [Code][co-18-10] :star: :star: [Challenge][ch-18-10] |
-| 11    | Code :star: :star: [Challenge][ch-20-11] | [Code][co-19-11] :star: :star:             [Challenge][ch-19-11] | [Code][co-18-11] :star: :star: [Challenge][ch-18-11] |
-| 12    | Code :star: :star: [Challenge][ch-20-12] | [Code][co-19-12] :star: :star:             [Challenge][ch-19-12] | [Code][co-18-12] :star: :star: [Challenge][ch-18-12] |
-| 13    | Code :star: :star: [Challenge][ch-20-13] | [Code][co-19-13] :star: :star:             [Challenge][ch-19-13] | [Code][co-18-13] :star: :star: [Challenge][ch-18-13] |
-| 14    | Code :star: :star: [Challenge][ch-20-14] | [Code][co-19-14] :star: :star:             [Challenge][ch-19-14] | [Code][co-18-14] :star: :star: [Challenge][ch-18-14] |
-| 15    | Code :star: :star: [Challenge][ch-20-15] | [Code][co-19-15] :star: :star:             [Challenge][ch-19-15] | [Code][co-18-15] :star: :star: [Challenge][ch-18-15] |
-| 16    | Code :star: :star: [Challenge][ch-20-16] | [Code][co-19-16] :star: :x:                [Challenge][ch-19-16] | [Code][co-18-16] :star: :star: [Challenge][ch-18-16] |
-| 17    | Code :star: :star: [Challenge][ch-20-17] | [Code][co-19-17] :star: :x:                [Challenge][ch-19-17] | [Code][co-18-17] :star: :star: [Challenge][ch-18-17] |
-| 18    | Code :star: :star: [Challenge][ch-20-18] | [Code][co-19-18] :star: :star:             [Challenge][ch-19-18] | [Code][co-18-18] :star: :star: [Challenge][ch-18-18] |
-| 19    | Code :star: :star: [Challenge][ch-20-19] | [Code][co-19-19] :star: :star:             [Challenge][ch-19-19] | [Code][co-18-19] :star: :star: [Challenge][ch-18-19] |
-| 20    | Code :star: :star: [Challenge][ch-20-20] | [Code][co-19-20] :star: :star:             [Challenge][ch-19-20] | [Code][co-18-20] :star: :star: [Challenge][ch-18-20] |
-| 21    | Code :star: :star: [Challenge][ch-20-21] | [Code][co-19-21] :star: :star:             [Challenge][ch-19-21] | [Code][co-18-21] :star: :star: [Challenge][ch-18-21] |
-| 22    | Code :star: :star: [Challenge][ch-20-22] | [Code][co-19-22] :star: :x:                [Challenge][ch-19-22] | [Code][co-18-22] :star: :star: [Challenge][ch-18-22] |
-| 23    | Code :star: :star: [Challenge][ch-20-23] | [Code][co-19-23] :star: :star:             [Challenge][ch-19-23] | [Code][co-18-23] :star: :star: [Challenge][ch-18-23] |
-| 24    | Code :star: :star: [Challenge][ch-20-24] | [Code][co-19-24] :star: :star:             [Challenge][ch-19-24] | [Code][co-18-24] :star: :star: [Challenge][ch-18-24] |
-| 25    | Code :star: :star: [Challenge][ch-20-25] | [Code][co-19-25] :star: :grey_exclamation: [Challenge][ch-19-25] | [Code][co-18-25] :star: :star: [Challenge][ch-18-25] |
+|       | 2020                                                 | 2019                                                             | 2018                                                 |
+|  ---: | :---:                                                | :---:                                                            | :---:                                                |
+|       | [Code][co-20]    &             [Challenges][ch-20]   | [Code][co-19]    &                         [Challenges][ch-19]   | [Code][co-18]    &             [Challenges][ch-18]   |
+|       | 50 :star: :star:                                     | 46 :star: / 3 :x: / 1 :grey_exclamation:                         | 50 :star: :star:                                     |
+|  1    | [Code][co-20-01] :star: :star: [Challenge][ch-20-01] | [Code][co-19-01] :star: :star:             [Challenge][ch-19-01] | [Code][co-18-01] :star: :star: [Challenge][ch-18-01] |
+|  2    | [Code][co-20-02] :star: :star: [Challenge][ch-20-02] | [Code][co-19-02] :star: :star:             [Challenge][ch-19-02] | [Code][co-18-02] :star: :star: [Challenge][ch-18-02] |
+|  3    | [Code][co-20-03] :star: :star: [Challenge][ch-20-03] | [Code][co-19-03] :star: :star:             [Challenge][ch-19-03] | [Code][co-18-03] :star: :star: [Challenge][ch-18-03] |
+|  4    | [Code][co-20-04] :star: :star: [Challenge][ch-20-04] | [Code][co-19-04] :star: :star:             [Challenge][ch-19-04] | [Code][co-18-04] :star: :star: [Challenge][ch-18-04] |
+|  5    | [Code][co-20-05] :star: :star: [Challenge][ch-20-05] | [Code][co-19-05] :star: :star:             [Challenge][ch-19-05] | [Code][co-18-05] :star: :star: [Challenge][ch-18-05] |
+|  6    | [Code][co-20-06] :star: :star: [Challenge][ch-20-06] | [Code][co-19-06] :star: :star:             [Challenge][ch-19-06] | [Code][co-18-06] :star: :star: [Challenge][ch-18-06] |
+|  7    | [Code][co-20-07] :star: :star: [Challenge][ch-20-07] | [Code][co-19-07] :star: :star:             [Challenge][ch-19-07] | [Code][co-18-07] :star: :star: [Challenge][ch-18-07] |
+|  8    | [Code][co-20-08] :star: :star: [Challenge][ch-20-08] | [Code][co-19-08] :star: :star:             [Challenge][ch-19-08] | [Code][co-18-08] :star: :star: [Challenge][ch-18-08] |
+|  9    | [Code][co-20-09] :star: :star: [Challenge][ch-20-09] | [Code][co-19-09] :star: :star:             [Challenge][ch-19-09] | [Code][co-18-09] :star: :star: [Challenge][ch-18-09] |
+| 10    | [Code][co-20-10] :star: :star: [Challenge][ch-20-10] | [Code][co-19-10] :star: :star:             [Challenge][ch-19-10] | [Code][co-18-10] :star: :star: [Challenge][ch-18-10] |
+| 11    | [Code][co-20-11] :star: :star: [Challenge][ch-20-11] | [Code][co-19-11] :star: :star:             [Challenge][ch-19-11] | [Code][co-18-11] :star: :star: [Challenge][ch-18-11] |
+| 12    | [Code][co-20-12] :star: :star: [Challenge][ch-20-12] | [Code][co-19-12] :star: :star:             [Challenge][ch-19-12] | [Code][co-18-12] :star: :star: [Challenge][ch-18-12] |
+| 13    | [Code][co-20-13] :star: :star: [Challenge][ch-20-13] | [Code][co-19-13] :star: :star:             [Challenge][ch-19-13] | [Code][co-18-13] :star: :star: [Challenge][ch-18-13] |
+| 14    | [Code][co-20-14] :star: :star: [Challenge][ch-20-14] | [Code][co-19-14] :star: :star:             [Challenge][ch-19-14] | [Code][co-18-14] :star: :star: [Challenge][ch-18-14] |
+| 15    | [Code][co-20-15] :star: :star: [Challenge][ch-20-15] | [Code][co-19-15] :star: :star:             [Challenge][ch-19-15] | [Code][co-18-15] :star: :star: [Challenge][ch-18-15] |
+| 16    | [Code][co-20-16] :star: :star: [Challenge][ch-20-16] | [Code][co-19-16] :star: :x:                [Challenge][ch-19-16] | [Code][co-18-16] :star: :star: [Challenge][ch-18-16] |
+| 17    | [Code][co-20-17] :star: :star: [Challenge][ch-20-17] | [Code][co-19-17] :star: :x:                [Challenge][ch-19-17] | [Code][co-18-17] :star: :star: [Challenge][ch-18-17] |
+| 18    | [Code][co-20-18] :star: :star: [Challenge][ch-20-18] | [Code][co-19-18] :star: :star:             [Challenge][ch-19-18] | [Code][co-18-18] :star: :star: [Challenge][ch-18-18] |
+| 19    | [Code][co-20-19] :star: :star: [Challenge][ch-20-19] | [Code][co-19-19] :star: :star:             [Challenge][ch-19-19] | [Code][co-18-19] :star: :star: [Challenge][ch-18-19] |
+| 20    | [Code][co-20-20] :star: :star: [Challenge][ch-20-20] | [Code][co-19-20] :star: :star:             [Challenge][ch-19-20] | [Code][co-18-20] :star: :star: [Challenge][ch-18-20] |
+| 21    | [Code][co-20-21] :star: :star: [Challenge][ch-20-21] | [Code][co-19-21] :star: :star:             [Challenge][ch-19-21] | [Code][co-18-21] :star: :star: [Challenge][ch-18-21] |
+| 22    | [Code][co-20-22] :star: :star: [Challenge][ch-20-22] | [Code][co-19-22] :star: :x:                [Challenge][ch-19-22] | [Code][co-18-22] :star: :star: [Challenge][ch-18-22] |
+| 23    | [Code][co-20-23] :star: :star: [Challenge][ch-20-23] | [Code][co-19-23] :star: :star:             [Challenge][ch-19-23] | [Code][co-18-23] :star: :star: [Challenge][ch-18-23] |
+| 24    | [Code][co-20-24] :star: :star: [Challenge][ch-20-24] | [Code][co-19-24] :star: :star:             [Challenge][ch-19-24] | [Code][co-18-24] :star: :star: [Challenge][ch-18-24] |
+| 25    | [Code][co-20-25] :star: :star: [Challenge][ch-20-25] | [Code][co-19-25] :star: :grey_exclamation: [Challenge][ch-19-25] | [Code][co-18-25] :star: :star: [Challenge][ch-18-25] |
 
 [ch-20]: https://adventofcode.com/2020
 [co-20]: year_2020
@@ -247,5 +210,4 @@
 [ch-18-25]: https://adventofcode.com/2018/day/25
 [co-18-25]: year_2018/day_25
 
-[//]: # (submissions-end)
->>>>>>> f2b9cbc2
+[//]: # (submissions-end)